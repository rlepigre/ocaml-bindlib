--- conflicted
+++ resolved
@@ -70,12 +70,7 @@
 (** In the internals, variables are identified by a unique [int] key. Closures
     are then formed by mapping free variables in an [Env.t]. The [varpos] type
     associates, to each variable, its index in the [Env.t]. *)
-<<<<<<< HEAD
-type varinf = int
-type varpos = varinf IMap.t
-=======
 type varpos = int IMap.t
->>>>>>> 287cc8e8
 
 (** A closure of type ['a] is represented as a function taking as input a  map
     ([varpos]) and an environment ([Env.t]). *)
