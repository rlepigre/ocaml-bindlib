(** The [Bindlib] library provides support for free and bound variables in the
    OCaml language. The main application is the construction of abstract types
    containing a binding structure (e.g., abstract syntax trees).

    @author Christophe Raffalli
    @author Rodolphe Lepigre
    @version 5.0 *)


(** {2 Variables, binders and substitution} *)


(** The [Bindlib] library provides two type constructors for building abstract
    syntax trees: ['a var] and [('a,'b) binder]. Intuitively, ['a var] will be
    a representation for a free variable of type ['a],  and [('a,'b) binder] a
    representation for a term of type ['b] depending on a variable  (or value)
    of type ['a] (type [('a,'b) binder] can be seen as ['a -> 'b]).  Note that
    types ['a mvar] and [('a,'b) mbinder] are provided for handling arrays  of
    variables. *)

(** Type of a free variable of type ['a]. *)
type 'a var

(** Type of an array of variables of type ['a]. *)
type 'a mvar = 'a var array

(** Type of a binder for an element of type ['a] into an element of type ['b].
    In terms of higher order abstract syntax, it can be seen as ['a -> 'b]. *)
type ('a,'b) binder

(** Type of a binder for an array of elements of type ['a] into an element  of
    type ['b]. *)
type ('a,'b) mbinder

(** As an example, we give bellow the definition of a simple representation of
    the terms of the lambda-calculus.
    {[ type term =
         | Var of term var
         | Abs of (term, term) binder
         | App of term * term ]} *)

(** [subst b v] substitutes the variable bound by [b] with the value [v]. This
    is a very efficient operation. *)
val subst  : ('a,'b) binder -> 'a -> 'b

(** [msubst b vs] substitutes the variables bound by [b] with the values [vs].
    This is a very efficient operation. Note that the length of the [vs] array
    should match the arity of the multiple binder [b] (it can be obtained with
    [mbinder_arity]). If that is not the case, the exception [Invalid_argument
    "Bad arity in msubst"] is raised. *)
val msubst : ('a,'b) mbinder -> 'a array -> 'b

(** Comming back to our lambda-calculus example, we can implement call-by-name
    evaluation as a simple recursive function using [subst].
    {[ let rec eval : term -> term = fun t ->
         match t with
         | App(f,a) ->
             begin
               match eval f with
               | Abs(b) -> eval (subst b a)
               | _      -> t
             end
         | _        -> t ]} *)

(** [new_var mkfree name] creates a new variable using a function [mkfree] and
    a [name]. The [mkfree] function is used to inject variables in the type of
    the corresponding objects: it is a form of syntactic wrapper. *)
val new_var  : ('a var -> 'a) -> string       -> 'a var

(** [new_mvar mkfree names] creates an array of new variables using a function
    [mkfree] (see [new_var]) and an array of variable [names]. *)
val new_mvar : ('a var -> 'a) -> string array -> 'a mvar

(** Following on our example of the lambda-calculus, the [mkfree] function for
    variables of type [term var] could be defined as follows.
    {[ let mkfree : term var -> term = fun x -> Var(x) ]} *)

<<<<<<< HEAD
(** [name_of x] gives the name of the given variable. It avoid captures
    only if you are using context (type [ctxt] below). Typically, with
    bindlib, you perform renaming only at printing, not before *)
val name_of : 'a var -> string

(** [names_of xs] returns names for the variables of [xs]. The same
    coment as above applies *)
=======
(** [name_of x] returns the name corresponding to variable [x]. Note that this
    name is generally not safe for printing since names are not updated when a
    substitution is performed. For instance, variables may appear to have been
    captured in the text representation of a structure with variable bindings.
    To circumvent this issue, one must be particularly careful when converting
    binders into text, and rely on contexts (see type [ctxt] below). *)
val name_of : 'a var -> string

(** [names_of xs] returns names corresponding to variables [xs]. As when using
    [name_of], care should be taken when converting objects with bindings into
    a text representation. *)
>>>>>>> 287cc8e8
val names_of : 'a mvar -> string array

(** [unbind b] substitutes the binder [b] using a fresh variable. The variable
    and the result of the substitution are returned. Note that the name of the
    fresh variable is based on that of the binder.  The [mkfree] function used
    to create the fresh variable is that of the variable that was bound by [b]
    at its construction (see [new_var] and [bind_var]). *)
val unbind : ('a,'b) binder -> 'a var * 'b

(** [unbind2 f g] is similar to [unbind f], but it substitutes two binders [f]
    and [g] at once using the same fresh variable. The name of the variable is
    based on that of the binder [f]. Similarly, the [mkfree] syntactic wrapper
    that is used for the fresh variable is the one that was given for creating
    the variable that was bound to construct [f] (see [bind_var] and [new_var]
    for details on this process). In particular, the use of [unbind2] may lead
    to unexpected results if the binders [f] and [g] were not built using free
    variables created with the same [mkfree]. *)
val unbind2 : ('a,'b) binder -> ('a,'c) binder -> 'a var * 'b * 'c

(** [eq_binder eq f g] tests the equality between [f] and [g]. The binders are
    first substituted with the same fresh variable (using [unbind2]), and [eq]
    is called on the resulting values.  Note that [eq_binder] may not have the
    expected result if [f] and [g] were not built by binding variables with an
    identical [mkfree] syntactic wrapper. *)
val eq_binder : ('b -> 'b -> bool) -> ('a,'b) binder -> ('a,'b) binder -> bool

(** [unmbind b] substitutes the multiple binder [b] with fresh variables. This
    function is analogous to [unbind] for binders. Note that the names used to
    create the fresh variables are based on those of the multiple binder.  The
    syntactic wrapper (of [mkfree]) that is used to build the variables is the
    one that was given when creating the multiple variables that were bound in
    [b] (see [new_mvar] and [bind_mvar]). *)
val unmbind : ('a,'b) mbinder -> 'a mvar * 'b

(** [unmbind2 f g] is similar to [unmbind f],  but it substitutes two multiple
    binder [f] and [g] at once, using the same fresh variables.  Note that the
    two binders must have the same arity. This function may have an unexpected
    results in some cases (see the documentation of [unbind2]). *)
val unmbind2 : ('a,'b) mbinder -> ('a,'c) mbinder -> 'a mvar * 'b * 'c

(** [eq_mbinder eq f g] tests the equality of the two multiple binders [f] and
    [g]. They are substituted with the same fresh variables (using [unmbind2])
    and [eq] is called on the resulting values. This function may not have the
    expected result in some cases,  for reasons explained in the documentation
    of [eq_binder]. It is safe to use this function on multiple binders with a
    different arity (they are considered different). *)
val eq_mbinder : ('b -> 'b -> bool) -> ('a,'b) mbinder -> ('a,'b) mbinder
  -> bool

(** The [unbind] function is often useful for term traversals. For instance, a
    function computing the size of a lambda-term can be defined as follows.
    {[ let rec size : term -> string = fun t ->
         match t with
         | Var(_)   -> 0
         | Abs(b)   -> let (_,t) = unbind b in
                       1 + size t
         | App(t,u) -> 1 + size t + size u ]}
    Note however that it is not a good idea to define a term-printing function
    using a combination of [unbind] and [name_of]. Indeed, as explained in the
    documentation of [name_of], contexts must be used to ensure that displayed
    variable names are correct. *)


(** {2 Working in a context and variable printing} *)


(** For variable substitution to be as fast as possible, the [Bindlib] library
    does not do any work to maintain variable names at substitution time. This
    work is instead delayed until it becomes necessary: at the time of turning
    objects with binders into a textual representation (e.g., for printing the
    result of a computation). Such operations must hence maintain a context of
    variable names using the functions of this section. *)

(** Type of a context. *)
type ctxt

(** [empty_ctxt] denotes the empty context. *)
val empty_ctxt : ctxt

(** [new_var_in ctxt mkfree name] is similar to [new_var mkfree name], but the
    variable names is chosen not to collide with the context [ctxt]. Note that
    the context that is returned contains the new variable name. *)
val new_var_in : ctxt -> ('a var -> 'a) -> string -> 'a var * ctxt

(** [new_mvar_in ctxt mkfree names] is similar to [new_mvar mkfree names], but
    it handles the context (see [new_var_in]). *)
val new_mvar_in : ctxt -> ('a var -> 'a) -> string array -> 'a mvar * ctxt

(** [unbind_in ctxt b] is similar to [unbind b], but it handles the context as
    explained in the documentation of [new_mvar_in]. This function can be used
    for maintaining correct names in printing functions: it is safe to use the
    [name_of] function on the returned variable. *)
val unbind_in : ctxt -> ('a,'b) binder -> 'a var * 'b * ctxt

(** [unmbind_in ctxt b] is similar to [unmbind b],  but it handles the context
    as is explained in the documentation of [new_mvar_in]. As [unbind_in], the
    [unmbind_in] function can be used to implement printing functions. *)
val unmbind_in : ctxt -> ('a,'b) mbinder -> 'a mvar * 'b * ctxt

(** Going back to our lambda-calculus example, the [unbind_in] function can be
    used to implement the following function transforming a lambda-term into a
    [string]. Here, it is safe to use [name_of] to print variables names since
    using [unbind_in] ensures that variable names do not collide.
    {[ let to_string : term -> string = fun t ->
         let rec to_string ctxt t =
           match t with
           | Var(x)   -> name_of x
           | Abs(b)   -> let (x,t,ctxt) = unbind_in ctxt b in
                         "λ" ^ name_of x ^ "." ^ to_string ctxt t
           | App(t,u) -> "(" ^ to_string ctxt t ^ ") " ^ to_string ctxt u
         in
         to_string empty_ctxt t ]} *)


(** {2 Constructing terms and binders in the binding box} *)


(** To obtain fast substitutions,  a price must be paid at the construction of
    terms. Indeed,  binders (i.e., element of type [('a,'b) binder]) cannot be
    defined directly. Instead, they are put together in the type ['a box].  It
    correspond to a term of type ['a] which free variables may be bound in the
    future. *)

(** Type of a term of type ['a] under construction. Using this representation,
    the free variable of the term can be bound easily. *)
type +'a box

(** [box_var x] builds a ['a box] from the ['a var] [x]. *)
val box_var : 'a var -> 'a box

(** [box e] injects the value [e] into the ['a box] type,  assuming that it is
    closed. Thus, if [e] contains variables,  then they will not be considered
    free. This means that no variable of [e] will be available for binding. *)
val box : 'a -> 'a box

(** [apply_box bf ba] applies the boxed function [bf] to a boxed argument [ba]
    inside the [box] type.  This function is used to build new expressions  by
    applying a function with free variables to an argument with free variables
    (the ['a box] type is an applicative functor which application operator is
    [apply_box], and which unit is [box]). *)
val apply_box : ('a -> 'b) box -> 'a box -> 'b box

(** [box_apply f ba] applies the function [f] to a boxed argument [ba].  It is
    equivalent to [apply_box (box f) ba], but is more efficient. *)
val box_apply : ('a -> 'b) -> 'a box -> 'b box

(** [box_apply2 f ba bb] applies the function [f] to two boxed arguments  [ba]
    and [bb]. It is equivalent to [apply_box (apply_box (box f) ba) bb] but it
    is more efficient. *)
val box_apply2 : ('a -> 'b -> 'c) -> 'a box -> 'b box -> 'c box

(** [bind_var x b] binds the variable [x] in [b], producing a boxed binder. *)
val bind_var  : 'a var  -> 'b box -> ('a, 'b) binder box

(** [bind_mvar xs b] binds the variables of [xs] in [b] to get a boxed binder.
    It is the equivalent of [bind_var] for multiple variables. *)
val bind_mvar : 'a mvar -> 'b box -> ('a, 'b) mbinder box

(** [box_binder f b] boxes the binder [b] using the boxing function [f].  Note
    that when [b] is closed, it is immediately boxed using the [box] function.
    In that case, the function [f] is not used at all. *)
val box_binder : ('b -> 'b box) -> ('a,'b) binder -> ('a,'b) binder box

(** [box_mbinder f b] boxes the multiple binder [b] using the boxings function
    [f]. Note that if [b] is closed then it is immediately boxed (with [box]),
    without relying on [f] at all. *)
val box_mbinder : ('b -> 'b box) -> ('a,'b) mbinder -> ('a,'b) mbinder box

(** As mentioned earlier,  terms with bound variables can only be built in the
    ['a box] type. To ease the construction of terms, it is a good practice to
    implement “smart constructors” at the ['a box] level.  Coming back to  our
    λ-calculus example, we can give the following smart constructors.
    {[ let var : term var -> term box =
         fun x -> box_var x

       let abs : term var -> term box -> term box =
         fun x t -> box_apply (fun b -> Abs(b)) (bind_var x t)

       let app : term box -> term box -> term box =
         fun t u -> box_apply2 (fun t u -> App(t,u)) t u ]} *)

(** [unbox e] can be called when the construction of a term is finished (e.g.,
    when the desired variables have all been bound). *)
val unbox : 'a box -> 'a

(** We can then easily define terms of the lambda-calculus as follows.
    {[ let id    : term = (* λx.x *)
         let x = new_var "x" mkfree in
         unbox (abs x (var x))

       let fst   : term = (* λx.λy.x *)
         let x = new_var "x" mkfree in
         let y = new_var "y" mkfree in
         unbox (abs x (abs y (var x)))

       let omega : term = (* (λx.(x) x) λx.(x) x *)
         let x = new_var "x" mkfree in
         let delta = abs x (app (var x) (var x)) in
         unbox (app delta delta) ]} *)


(** {2 More binding box manipulation functions} *)


(** In general, it is not difficult to use the [box] and [apply_box] functions
    to manipulate any kind of data in the ['a box] type. However, working with
    these functions alone can be tedious.  The following functions can be used
    to manipulate standard data types in an optimised way. *)

(** [box_opt bo] shifts the [option] type of [bo] into the [box]. *)
val box_opt : 'a box option -> 'a option box

(** [box_list bs] shifts the [list] type of [bs] into the [box]. *)
val box_list : 'a box list  -> 'a list  box

(** [box_rev_list bs] is similar to [box_list bs], but the produced boxed list
    is reversed (it is hence more efficient). *)
val box_rev_list : 'a box list  -> 'a list  box

(** [box_array bs] shifts the [array] type of [bs] into the [box]. *)
val box_array : 'a box array -> 'a array box

(** [box_apply3] is similar to [box_apply2]. *)
val box_apply3 : ('a -> 'b -> 'c -> 'd)
  -> 'a box -> 'b box -> 'c box -> 'd box

(** [box_apply4] is similar to [box_apply2] and [box_apply3]. *)
val box_apply4 : ('a -> 'b -> 'c -> 'd -> 'e)
  -> 'a box -> 'b box -> 'c box -> 'd box -> 'e box

(** [box_pair ba bb] is the same as [box_apply2 (fun a b -> (a,b)) ba bb]. *)
val box_pair : 'a box -> 'b box -> ('a * 'b) box

(** [box_triple] is similar to [box_pair], but for triples. *)
val box_triple : 'a box -> 'b box -> 'c box -> ('a * 'b * 'c) box

(** Type of a module equipped with a [map] function. *)
module type Map =
  sig
    type 'a t
    val map : ('a -> 'b) -> 'a t -> 'b t
  end

(** Functorial interface used to build lifting functions for any type equipped
    with a [map] function. In other words,  this function can be used to allow
    the permutation of the ['a box] type with another type constructor. *)
module Lift(M : Map) :
  sig
    val lift_box : 'a box M.t -> 'a M.t box
  end

(** Type of a module equipped with a "binary" [map] function. *)
module type Map2 =
  sig
    type ('a, 'b) t
    val map : ('a -> 'b) -> ('c -> 'd) -> ('a, 'c) t -> ('b, 'd) t
  end

(** Similar to the [Lift] functor, but handles "binary" [map] functions. *)
module Lift2(M : Map2) :
  sig
    val lift_box : ('a box, 'b box) M.t -> ('a, 'b) M.t box
  end


(** {2 Attributes of variables and utilities} *)


(** [hash_var x] computes a hash for variable [x]. Note that this function can
    be used with the [Hashtbl] module. *)
val hash_var  : 'a var -> int

(** [compare_vars x y] safely compares [x] and [y].  Note that it is unsafe to
    compare variables using [Pervasive.compare]. *)
val compare_vars : 'a var -> 'b var -> int

(** [eq_vars x y] safely computes the equality of [x] and [y]. Note that it is
    unsafe to compare variables with the polymorphic equality function. *)
val eq_vars : 'a var -> 'b var -> bool


(** {2 Attributes of binders and utilities} *)


(** [binder_name] returns the name of the variable bound by the [binder]. *)
val binder_name : ('a,'b) binder -> string

(** [binder_occur b] tests whether the bound variable occurs in [b]. *)
val binder_occur : ('a,'b) binder -> bool

(** [binder_constant b] tests whether the [binder] [b] is constant (i.e.,  its
    bound variable does not occur). *)
val binder_constant : ('a,'b) binder -> bool

(** [binder_closed b] test whether the [binder] [b] is closed (i.e.,  does not
    contain any free variable). *)
val binder_closed : ('a,'b) binder -> bool

(** [binder_rank b] gives the number of free variables contained in [b]. *)
val binder_rank : ('a,'b) binder -> int

(** [mbinder_arity b] gives the arity of the [mbinder]. *)
val mbinder_arity : ('a,'b) mbinder -> int

(** [mbinder_names b] return the array of the names of the variables bound  by
    the [mbinder] [b]. *)
val mbinder_names : ('a,'b) mbinder -> string array

(** [mbinder_occurs b] returns an array of [bool] indicating if the  variables
    that are bound occur (i.e., are used). *)
val mbinder_occurs : ('a,'b) mbinder -> bool array

(** [mbinder_constant b] indicates whether the [mbinder] [b] is constant. This
    means that none of its variables are used. *)
val mbinder_constant : ('a,'b) mbinder -> bool

(** [mbinder_closed b] indicates whether [b] is closed. *)
val mbinder_closed : ('a,'b) mbinder -> bool

(* [mbinder_rank b] gives the number of free variables contained in [b]. *)
val mbinder_rank : ('a,'b) mbinder -> int


(** {2 Attributes of binding boxes and utilities} *)


(** [is_closed b] checks whether the [box] [b] is closed. *)
val is_closed : 'a box -> bool

(** [occur x b] tells whether variable [x] occurs in the [box] [b]. *)
val occur : 'a var -> 'b box -> bool

(** [bind_apply bb barg] substitute the boxed binder [bb] with the boxed value
    [barb] in the [box] type. This function is useful when working with higher
    order variables, which may be represented as binders themselves. *)
val bind_apply : ('a, 'b) binder box -> 'a box -> 'b box

(** [mbind_apply bb bargs] substitute the boxed binder [bb] with a boxed array
    of values [barbs] in the [box] type.  This function is useful when working
    with higher order variables. *)
val mbind_apply : ('a, 'b) mbinder box -> 'a array box -> 'b box


<<<<<<< HEAD
(** {2 Working in a context} *)


(** It is mandatory to work in a context to print variables without name clash,
   The [Bindlib] library provides a type of contexts, together with functions
   for creating variables and for binding variables in a context. *)

(** Type of a context. *)
type ctxt

(** [empty_ctxt] denotes the empty context. *)
val empty_ctxt : ctxt

(** [new_var_in ctxt mkfree name] is similar to [new_var mkfree name], but the
    variable names is chosen not to collide with the context [ctxt]. Note that
    the context that is returned contains the new variable name. *)
val new_var_in : ctxt -> ('a var -> 'a) -> string -> 'a var * ctxt

(** [new_mvar_in ctxt mkfree names] is similar to [new_mvar mkfree names], but
    it handles the context (see [new_var_in]). *)
val new_mvar_in : ctxt -> ('a var -> 'a) -> string array -> 'a mvar * ctxt

(** [unbind_in ctxt b] is similar to [unbind b], but it handles the context as
   explained in the documentation of [new_mvar_in]. If you want to print terms
   in a accurate way while traversing them, you must use unbind_in and
   unmbind_in *)
val unbind_in : ctxt -> ('a,'b) binder -> 'a var * 'b * ctxt

(** [unmbind_in ctxt b] is like [unmbind b],  but it handles the context as is
    explained in the documentation of [new_mvar_in]. *)
val unmbind_in : ctxt -> ('a,'b) mbinder -> 'a mvar * 'b * ctxt
=======
(** {2 Custom context and variable renaming} *)


(** Record controlling renaming policy *)
type renaming_policy = {
   reset_context_for_closed_term : bool;
    (** If true, contexts are reset to empty when using [unbind_in] or
       [munbind_in] on a closed binder (which have no free variables and
       therefore can not capture name). This allows for printing lx.lx.x and
       lx.(x lx x). *)

   do_not_record_constant_binder : bool;
   (** If true, names of constant binders are not recorded in the context,
      permitting to reuse the name in a lower binder. This allows for printing
      lx.lx.x but not lx.(x lx x). *)

   constant_binder_name          : string option
   (** If this field is [Some s], [s] is used as name for all constant binders
      and [s] is not recorded in the context. This allows for printing l_.lx.x
      if you use [Some "_"].

      If this field is not [None], the field [do_not_record_constant_binder] is
      ignored.*)
  }

(** Default renaming policy, use by the default context function *)
val default_renaming_policy : renaming_policy
(** value is: [
  { reset_context_for_closed_term = false;
    do_not_record_constant_binder = false;
    constant_binder_name          = None }] *)

(** If you are not happy with the default renaming proposed by the function
   above, a functorial interface allows you to customize the type ctxt and the
   five above functions *)
module type Renaming = sig
  (** A type to represent set of variables *)
  type ctxt

  (** The renaming policy of your custom renaming *)
  val policy : renaming_policy

  (** [empty_ctxt] is the empty context. *)
  val empty_ctxt : ctxt

  (** [new_name n s] From the original name [n] and a set [s], create a new free
     variable [n'] (not occuring in [s]) and returns [(n',s')] where [s'] is
     [s] with [n'] added *)
  val new_name : string -> ctxt -> string * ctxt
end

module Ctxt(R:Renaming) : sig
  (** equal to R.ctxt *)
  type ctxt

  (** equal to R.empty_ctxt *)
  val empty_ctxt : ctxt

  val new_var_in : ctxt -> ('a var -> 'a) -> string -> 'a var * ctxt
  val new_mvar_in : ctxt -> ('a var -> 'a) -> string array -> 'a mvar * ctxt
  val unbind_in : ctxt -> ('a,'b) binder -> 'a var * 'b * ctxt
  val unmbind_in : ctxt -> ('a,'b) mbinder -> 'a mvar * 'b * ctxt
end

(** This is the default renaming policy used for the function [new_var_in,
   new_mvar_in, unbind_in, munbind_in] which are not in functors.

This renaming uses the default policy defined above.

For names, it splits variables in [(prefix,suffix)] where [suffix] is the
   longuest suffix only with digits. Then the suffix is replaced if renaming is
   needed by the first [n > suffix] such that [prefix ^ (string_of_int n)] is
   not in the context. When the [suffix] is empty it is replaced by the first
   positive integers. Leading zeros are not preserved in suffix. *)
module Default_Renaming : Renaming
>>>>>>> 287cc8e8

(** Record controling renaming policy *)
type renaming_policy = {
   reset_context_for_closed_term : bool;
    (** If true, contexts are reset to empty when using [unbind_in] or
       [munbind_in] on a closed binder (which have no free variables and
       therefore can not capture name). This allows for printing lx.lx.x and
       lx.(x lx x). *)

   do_not_record_constant_binder : bool;
   (** If true, names of constant binders are not recorded in the context,
      permitting to reuse the name in a lower binder. This allows for printing
      lx.lx.x but not lx.(x lx x). *)

   constant_binder_name          : string option
   (** If this field is [Some s], [s] is used as name for all constant binders
      and [s] is not recorded in the context. This allows for printing l_.lx.x
      if you use [Some "_"].

      If this field is not [None], the field [do_not_record_constant_binder] is
      ignored.*)
  }

(** Default renaming policy, use by the default context function *)
val default_renaming_policy : renaming_policy
(** value is: [
  { reset_context_for_closed_term = false;
    do_not_record_constant_binder = false;
    constant_binder_name          = None }] *)

(** If you are not happy with the default renaming proposed by the function
   above, a functorial interface allows you to customize the type ctxt and the
   five above functions *)
module type Renaming = sig
  (** A type to represent set of variables *)
  type ctxt

  (** The renaming policy of your custom renaming *)
  val policy : renaming_policy

  (** [empty_ctxt] is the empty context. *)
  val empty_ctxt : ctxt

  (** [new_name n s] From the original name [n] and a set [s], create a new free
     variable [n'] (not occuring in [s]) and returns [(n',s')] where [s'] is
     [s] with [n'] added *)
  val new_name : string -> ctxt -> string * ctxt
end

module Ctxt(R:Renaming) : sig
  (** equal to R.ctxt *)
  type ctxt

  (** equal to R.empty_ctxt *)
  val empty_ctxt : ctxt

  val new_var_in : ctxt -> ('a var -> 'a) -> string -> 'a var * ctxt
  val new_mvar_in : ctxt -> ('a var -> 'a) -> string array -> 'a mvar * ctxt
  val unbind_in : ctxt -> ('a,'b) binder -> 'a var * 'b * ctxt
  val unmbind_in : ctxt -> ('a,'b) mbinder -> 'a mvar * 'b * ctxt
end

(** This is the default renaming policy used for the function [new_var_in,
   new_mvar_in, unbind_in, munbind_in] which are not in functors.

This renaming uses the default policy defined above.

For names, it splits variables in [(prefix,suffix)] where [suffix] is the
   longuest suffix only with digits. Then the suffix is replaced if renaming is
   needed by the first [n > suffix] such that [prefix ^ (string_of_int n)] is
   not in the context. When the [suffix] is empty it is replaced by the first
   positive integers. Leading zeros are not preserved in suffix. *)
module Default_Renaming : Renaming

(** {2 Unsafe, advanced features} *)


(** [uid_of x] returns a unique identifier of the given variable. *)
val uid_of  : 'a var  -> int

(** [uids_of xs] returns the unique identifiers of the variables of [xs]. *)
val uids_of : 'a mvar -> int array

(** [copy_var x mkfree name] makes a copy of variable [x],  with a potentially
    different name and [mkfree] function. However, the copy is treated exactly
    as the original in terms of binding and substitution. The main application
    of this function is for translating abstract syntax trees while preserving
    binders. In particular, variables at two different types should never live
    together (this may produce segmentation faults). *)
val copy_var : 'b var -> ('a var -> 'a) -> string -> 'a var

(** [reset_counter ()] resets the unique identifier counter on which [Bindlib]
    relies. This function should only be called when previously generated data
    (e.g., variables) cannot be accessed anymore. *)
val reset_counter : unit -> unit

(** [dummy_box] can be used for initialising structures like arrays. Note that
    if [unbox] is called on a data structure containing [dummy_box],  then the
    exception [Failure "Invalid use of dummy_box"] is raised. *)
val dummy_box : 'a box

(** [binder_compose b f] postcomposes the binder [b] with the function [f]. In
    the process, the binding structure is not changed. Note that this function
    is not always safe. Use it with care. *)
val binder_compose : ('a,'b) binder -> ('b -> 'c) -> ('a,'c) binder

(** [mbinder_compose b f] postcomposes the multiple binder [b] with [f].  This
    function is similar to [binder_compose], and it is not always safe. *)
val mbinder_compose : ('a,'b) mbinder -> ('b -> 'c) -> ('a,'c) mbinder

(** [raw_binder name bind rank mkfree value] builds a binder using the [value]
    function as its definition. The parameter [name] correspond to a preferred
    name of the bound variable, the boolean [bind] indicates whether the bound
    variable occurs, and [rank] gives the number of distinct free variables in
    the produced binder. The [mkfree] function injecting variables in the type
    ['a] of the domain of the binder must also be given. This function must be
    considered unsafe because it is the responsibility of the user to give the
    accurate value for [bind] and [rank]. *)
val raw_binder : string -> bool -> int -> ('a var -> 'a)
  -> ('a -> 'b) -> ('a,'b) binder

(** [raw_mbinder names binds rank mk_free value] is similar  to  [raw_binder],
    but it is applied to a multiple binder. As for [raw_binder], this function
    has to be considered unsafe because the user must enforce invariants. *)
val raw_mbinder : string array -> bool array -> int -> ('a var -> 'a)
  -> ('a array -> 'b) -> ('a,'b) mbinder<|MERGE_RESOLUTION|>--- conflicted
+++ resolved
@@ -75,15 +75,6 @@
     variables of type [term var] could be defined as follows.
     {[ let mkfree : term var -> term = fun x -> Var(x) ]} *)
 
-<<<<<<< HEAD
-(** [name_of x] gives the name of the given variable. It avoid captures
-    only if you are using context (type [ctxt] below). Typically, with
-    bindlib, you perform renaming only at printing, not before *)
-val name_of : 'a var -> string
-
-(** [names_of xs] returns names for the variables of [xs]. The same
-    coment as above applies *)
-=======
 (** [name_of x] returns the name corresponding to variable [x]. Note that this
     name is generally not safe for printing since names are not updated when a
     substitution is performed. For instance, variables may appear to have been
@@ -95,7 +86,6 @@
 (** [names_of xs] returns names corresponding to variables [xs]. As when using
     [name_of], care should be taken when converting objects with bindings into
     a text representation. *)
->>>>>>> 287cc8e8
 val names_of : 'a mvar -> string array
 
 (** [unbind b] substitutes the binder [b] using a fresh variable. The variable
@@ -438,42 +428,11 @@
     with higher order variables. *)
 val mbind_apply : ('a, 'b) mbinder box -> 'a array box -> 'b box
 
-
-<<<<<<< HEAD
-(** {2 Working in a context} *)
-
-
-(** It is mandatory to work in a context to print variables without name clash,
-   The [Bindlib] library provides a type of contexts, together with functions
-   for creating variables and for binding variables in a context. *)
-
-(** Type of a context. *)
-type ctxt
-
-(** [empty_ctxt] denotes the empty context. *)
-val empty_ctxt : ctxt
-
-(** [new_var_in ctxt mkfree name] is similar to [new_var mkfree name], but the
-    variable names is chosen not to collide with the context [ctxt]. Note that
-    the context that is returned contains the new variable name. *)
-val new_var_in : ctxt -> ('a var -> 'a) -> string -> 'a var * ctxt
-
-(** [new_mvar_in ctxt mkfree names] is similar to [new_mvar mkfree names], but
-    it handles the context (see [new_var_in]). *)
-val new_mvar_in : ctxt -> ('a var -> 'a) -> string array -> 'a mvar * ctxt
-
-(** [unbind_in ctxt b] is similar to [unbind b], but it handles the context as
-   explained in the documentation of [new_mvar_in]. If you want to print terms
-   in a accurate way while traversing them, you must use unbind_in and
-   unmbind_in *)
-val unbind_in : ctxt -> ('a,'b) binder -> 'a var * 'b * ctxt
-
-(** [unmbind_in ctxt b] is like [unmbind b],  but it handles the context as is
-    explained in the documentation of [new_mvar_in]. *)
-val unmbind_in : ctxt -> ('a,'b) mbinder -> 'a mvar * 'b * ctxt
-=======
 (** {2 Custom context and variable renaming} *)
 
+(** If you are not happy with the default renaming proposed by the function
+   above, a functorial interface allows you to customize the type ctxt and the
+   five above functions *)
 
 (** Record controlling renaming policy *)
 type renaming_policy = {
@@ -497,126 +456,51 @@
       ignored.*)
   }
 
-(** Default renaming policy, use by the default context function *)
+(** type of a module used by the functor below to create new ctxt and the
+    associated functions *)
+module type Renaming = sig
+  (** A type to represent set of variables *)
+  type ctxt
+
+  (** The renaming policy of your custom renaming *)
+  val policy : renaming_policy
+
+  (** [empty_ctxt] is the empty context. *)
+  val empty_ctxt : ctxt
+
+  (** [new_name n s] From the original name [n] and a set [s], create a new free
+     variable [n'] (not occuring in [s]) and returns [(n',s')] where [s'] is
+     [s] with [n'] added *)
+  val new_name : string -> ctxt -> string * ctxt
+end
+
+module Ctxt(R:Renaming) : sig
+  (** equal to R.ctxt *)
+  type ctxt
+
+  (** equal to R.empty_ctxt *)
+  val empty_ctxt : ctxt
+
+  val new_var_in : ctxt -> ('a var -> 'a) -> string -> 'a var * ctxt
+  val new_mvar_in : ctxt -> ('a var -> 'a) -> string array -> 'a mvar * ctxt
+  val unbind_in : ctxt -> ('a,'b) binder -> 'a var * 'b * ctxt
+  val unmbind_in : ctxt -> ('a,'b) mbinder -> 'a mvar * 'b * ctxt
+end
+
+(** Default renaming policy, used by the default context function above *)
 val default_renaming_policy : renaming_policy
 (** value is: [
   { reset_context_for_closed_term = false;
     do_not_record_constant_binder = false;
     constant_binder_name          = None }] *)
 
-(** If you are not happy with the default renaming proposed by the function
-   above, a functorial interface allows you to customize the type ctxt and the
-   five above functions *)
-module type Renaming = sig
-  (** A type to represent set of variables *)
-  type ctxt
-
-  (** The renaming policy of your custom renaming *)
-  val policy : renaming_policy
-
-  (** [empty_ctxt] is the empty context. *)
-  val empty_ctxt : ctxt
-
-  (** [new_name n s] From the original name [n] and a set [s], create a new free
-     variable [n'] (not occuring in [s]) and returns [(n',s')] where [s'] is
-     [s] with [n'] added *)
-  val new_name : string -> ctxt -> string * ctxt
-end
-
-module Ctxt(R:Renaming) : sig
-  (** equal to R.ctxt *)
-  type ctxt
-
-  (** equal to R.empty_ctxt *)
-  val empty_ctxt : ctxt
-
-  val new_var_in : ctxt -> ('a var -> 'a) -> string -> 'a var * ctxt
-  val new_mvar_in : ctxt -> ('a var -> 'a) -> string array -> 'a mvar * ctxt
-  val unbind_in : ctxt -> ('a,'b) binder -> 'a var * 'b * ctxt
-  val unmbind_in : ctxt -> ('a,'b) mbinder -> 'a mvar * 'b * ctxt
-end
-
 (** This is the default renaming policy used for the function [new_var_in,
    new_mvar_in, unbind_in, munbind_in] which are not in functors.
 
 This renaming uses the default policy defined above.
 
 For names, it splits variables in [(prefix,suffix)] where [suffix] is the
-   longuest suffix only with digits. Then the suffix is replaced if renaming is
-   needed by the first [n > suffix] such that [prefix ^ (string_of_int n)] is
-   not in the context. When the [suffix] is empty it is replaced by the first
-   positive integers. Leading zeros are not preserved in suffix. *)
-module Default_Renaming : Renaming
->>>>>>> 287cc8e8
-
-(** Record controling renaming policy *)
-type renaming_policy = {
-   reset_context_for_closed_term : bool;
-    (** If true, contexts are reset to empty when using [unbind_in] or
-       [munbind_in] on a closed binder (which have no free variables and
-       therefore can not capture name). This allows for printing lx.lx.x and
-       lx.(x lx x). *)
-
-   do_not_record_constant_binder : bool;
-   (** If true, names of constant binders are not recorded in the context,
-      permitting to reuse the name in a lower binder. This allows for printing
-      lx.lx.x but not lx.(x lx x). *)
-
-   constant_binder_name          : string option
-   (** If this field is [Some s], [s] is used as name for all constant binders
-      and [s] is not recorded in the context. This allows for printing l_.lx.x
-      if you use [Some "_"].
-
-      If this field is not [None], the field [do_not_record_constant_binder] is
-      ignored.*)
-  }
-
-(** Default renaming policy, use by the default context function *)
-val default_renaming_policy : renaming_policy
-(** value is: [
-  { reset_context_for_closed_term = false;
-    do_not_record_constant_binder = false;
-    constant_binder_name          = None }] *)
-
-(** If you are not happy with the default renaming proposed by the function
-   above, a functorial interface allows you to customize the type ctxt and the
-   five above functions *)
-module type Renaming = sig
-  (** A type to represent set of variables *)
-  type ctxt
-
-  (** The renaming policy of your custom renaming *)
-  val policy : renaming_policy
-
-  (** [empty_ctxt] is the empty context. *)
-  val empty_ctxt : ctxt
-
-  (** [new_name n s] From the original name [n] and a set [s], create a new free
-     variable [n'] (not occuring in [s]) and returns [(n',s')] where [s'] is
-     [s] with [n'] added *)
-  val new_name : string -> ctxt -> string * ctxt
-end
-
-module Ctxt(R:Renaming) : sig
-  (** equal to R.ctxt *)
-  type ctxt
-
-  (** equal to R.empty_ctxt *)
-  val empty_ctxt : ctxt
-
-  val new_var_in : ctxt -> ('a var -> 'a) -> string -> 'a var * ctxt
-  val new_mvar_in : ctxt -> ('a var -> 'a) -> string array -> 'a mvar * ctxt
-  val unbind_in : ctxt -> ('a,'b) binder -> 'a var * 'b * ctxt
-  val unmbind_in : ctxt -> ('a,'b) mbinder -> 'a mvar * 'b * ctxt
-end
-
-(** This is the default renaming policy used for the function [new_var_in,
-   new_mvar_in, unbind_in, munbind_in] which are not in functors.
-
-This renaming uses the default policy defined above.
-
-For names, it splits variables in [(prefix,suffix)] where [suffix] is the
-   longuest suffix only with digits. Then the suffix is replaced if renaming is
+   longuest suffix only with digits. Then, the suffix is replaced if renaming is
    needed by the first [n > suffix] such that [prefix ^ (string_of_int n)] is
    not in the context. When the [suffix] is empty it is replaced by the first
    positive integers. Leading zeros are not preserved in suffix. *)
