--- conflicted
+++ resolved
@@ -91,19 +91,6 @@
 
 (** [map_closure f cl] applies the function [f] under the closure [cl], making
     sure that the [varpos] is computed as soon as possible. *)
-<<<<<<< HEAD
-
-let map_closure' f a = fun env -> f (a env)
-
-let map_closure : ('a -> 'b) -> 'a closure -> 'b closure =
-  fun f cla vs -> map_closure' f (cla vs)
-
-(** [app_closure cl a] applies the argument [a] to the closure [cl]. Note that
-    we make sure that the [varpos] is computed as soon as possible. *)
-let app_closure' a f = fun env -> f env a
-let app_closure : ('a -> 'b) closure -> 'a -> 'b closure =
-  fun clf a vs -> app_closure' a (clf vs)
-=======
 let map_closure_aux f a env = f (a env)
 let map_closure : ('a -> 'b) -> 'a closure -> 'b closure =
   fun f cla vs -> map_closure_aux f (cla vs)
@@ -113,20 +100,13 @@
 let app_closure_aux f a env = f env a
 let app_closure : ('a -> 'b) closure -> 'a -> 'b closure =
   fun clf a vs -> app_closure_aux (clf vs) a
->>>>>>> 63d13718
 
 (** [clf <*> cla] applies the function closure [clf] to the  argument  closure
     [cla]. Note that the [varpos] are computed as soon as possible.  Note also
     that the [(<*>)] operator is the "apply" of an applicative functor. *)
-<<<<<<< HEAD
-let apply' f a = fun env -> f env (a env)
-let (<*>) : ('a -> 'b) closure -> 'a closure -> 'b closure =
-  fun clf cla vs -> apply' (clf vs) (cla vs)
-=======
 let apply_closure_aux f a env = f env (a env)
 let (<*>) : ('a -> 'b) closure -> 'a closure -> 'b closure =
   fun clf cla vs -> apply_closure_aux (clf vs) (cla vs)
->>>>>>> 63d13718
 
 (** Elements of the type ['a] with bound variables are constructed in the type
     ['a box]. A free variable can only be bound under this constructor. Hence,
